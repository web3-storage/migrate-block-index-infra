--- conflicted
+++ resolved
@@ -23,35 +23,6 @@
 ## Scanner
  
 Lambda to scan an entire DynamoDB table, sending batches of records to an SQS Queue.
-<<<<<<< HEAD
- 
-Stores it's progress in SSM parameter store so it can resume.
- 
-The lambda invokes itself again when it's remaining execution time is less than `MIN_REMAINING_TIME_MS`, as we only get 15mins max lambda execution time.
- 
-Invoke it directly with 
-```shell
-aws lambda invoke --function-name <name> --invocation-type Event
-```
-
-Pass `{ TotalSegments: number, Segment: number}` to control the [table scan partition](https://docs.aws.amazon.com/amazondynamodb/latest/developerguide/Scan.html#Scan.ParallelScan)
-
-With ~858 million records to scan, we will run with 10 segments to complete in about ~3 days.
-```
-~1.5s per 500 records. 
-(858,000,000 recs / 500 batch size) * 1.5s per batch = 2,574,000s = ~30days.
-```
-
-## Consumer
-
-Queue consumer lambda to transform items to the current index format, check if they exists in destination table, and write those records that are missing.
-
-Each record is a stringified array of up to 500 BlocksIndex objects from the Scanner.
- 
-Any failed writes from the DynamoDB BatchWriteCommand are send to the `unprocessedWritesQueue` for debugging and re-driving.
-
-Any other errors and the message is released back to the queue. If that batch fails 3 times, it is send to the `batchDeadLetterQueue`
-=======
 
 Invoke it directly:
 
@@ -90,7 +61,16 @@
 - `TotalSegments` is how many partitions to divide the full set into e.g `10`
 - `Segment` is the scan partition index that this worker should operate on, e.g `0` for the first.
 
->>>>>>> 82392c5a
+## Consumer
+
+Queue consumer lambda to transform items to the current index format, check if they exists in destination table, and write those records that are missing.
+
+Each record is a stringified array of up to 500 BlocksIndex objects from the Scanner.
+ 
+Any failed writes from the DynamoDB BatchWriteCommand are send to the `unprocessedWritesQueue` for debugging and re-driving.
+
+Any other errors and the message is released back to the queue. If that batch fails 3 times, it is send to the `batchDeadLetterQueue`
+
 
 ## Index formats
 
